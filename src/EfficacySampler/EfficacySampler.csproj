--- conflicted
+++ resolved
@@ -99,8 +99,6 @@
     </ProjectReference>
   </ItemGroup>
   <ItemGroup>
-<<<<<<< HEAD
-=======
     <Content Include="config\generative-sinewave.config.xml">
       <SubType>Designer</SubType>
       <CopyToOutputDirectory>PreserveNewest</CopyToOutputDirectory>
@@ -111,7 +109,6 @@
     </Content>
   </ItemGroup>
   <ItemGroup>
->>>>>>> 8b9a92ce
     <BootstrapperPackage Include=".NETFramework,Version=v4.6.1">
       <Visible>False</Visible>
       <ProductName>Microsoft .NET Framework 4.6.1 %28x86 and x64%29</ProductName>
@@ -123,14 +120,6 @@
       <Install>false</Install>
     </BootstrapperPackage>
   </ItemGroup>
-  <ItemGroup>
-    <Content Include="config\binary-eleven-multiplexer.config.xml">
-      <CopyToOutputDirectory>PreserveNewest</CopyToOutputDirectory>
-    </Content>
-    <Content Include="config\generative-sinewave.config.xml">
-      <CopyToOutputDirectory>PreserveNewest</CopyToOutputDirectory>
-    </Content>
-  </ItemGroup>
   <Import Project="$(MSBuildToolsPath)\Microsoft.CSharp.targets" />
   <!-- To modify your build process, add your task inside one of the targets below and uncomment it. 
        Other similar extension points exist, see Microsoft.Common.targets.
